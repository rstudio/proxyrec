const ShinyEventProxy = require("./proxy");
const evt = require("./shiny-events");

class RecordingSession {
  constructor(proxy) {
    this.proxy = proxy;
    this.events = [];

    this.ctx = new evt.EventContext();

    this._hookEvents();
  }

  _hookEvents() {
    this.proxy.on("proxyReq", (proxyReq, req, res, options) => {
      const reqEvt = evt.fromReq(req);
      req.shinyEvent = reqEvt;
    });
    this.proxy.on("proxyRes", (proxyRes, req, res) => {
      req.shinyEvent.handleResponse(this.ctx, proxyRes);
      this._record(req.shinyEvent);
      // console.log("v " + req.url);
    });

    this.proxy.on("ws_opened", (req, socket) => {
      this._record(evt.ShinyWSOpenEvent.fromReq(req));
    });
    this.proxy.on("ws_received", message => {
      //console.log("> " + message.substring(0, 128));
      // Yes, send. The direction of events is reversed when we playback.
      this._record(evt.ShinyWSSendEvent.fromMessage(message));
    });
    this.proxy.on("ws_sent", message => {
      // console.log("< " + message.substring(0, 128));
      // Yes, receive. The direction of events is reversed when we playback.
      if (!evt.shouldIgnore(message)) {
        this._record(evt.fromMessage(message));
      }
    });
    this.proxy.on("ws_closed", () => {
      // console.log("ws_closed");
      this._record(new evt.ShinyWSCloseEvent());
      process.exit(0);
    });
  }

  _record(event) {
    event.parse(this.ctx);
    this.events.push(event);
    console.log(JSON.stringify(event.toJSON(this.ctx)));
  }
}

<<<<<<< HEAD
function start(targetHost = "localhost", targetPort = 8100, listenPort = 8600, secure = true) {
  const sep = new ShinyEventProxy({
    host: targetHost,
    port: targetPort
  },
  true);
=======
function start(target, listenPort = 8600) {
  const sep = new ShinyEventProxy(target);

  recordComment(`Target: ${target}`);
>>>>>>> 19692ff8

  new RecordingSession(sep);

  sep.listen(listenPort);
}

exports.start = start;

function recordComment(comment) {
  console.log(comment.replace(/(^|\n)/g, "$1# "));
}<|MERGE_RESOLUTION|>--- conflicted
+++ resolved
@@ -51,19 +51,10 @@
   }
 }
 
-<<<<<<< HEAD
-function start(targetHost = "localhost", targetPort = 8100, listenPort = 8600, secure = true) {
-  const sep = new ShinyEventProxy({
-    host: targetHost,
-    port: targetPort
-  },
-  true);
-=======
-function start(target, listenPort = 8600) {
-  const sep = new ShinyEventProxy(target);
+function start(target, listenPort = 8600, secure = true) {
+  const sep = new ShinyEventProxy(target, secure);
 
   recordComment(`Target: ${target}`);
->>>>>>> 19692ff8
 
   new RecordingSession(sep);
 
