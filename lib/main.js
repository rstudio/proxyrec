--- conflicted
+++ resolved
@@ -89,11 +89,7 @@
   // TODO: Ensure that urlObj has no search/query/hash
   console.error(`Target: ${url.format(urlObj)}`);
   console.error(`Listening on port ${argv.port}`);
-<<<<<<< HEAD
-  record.start(host, port, argv.port, argv.secure);
-=======
-  record.start(urlStr, argv.port);
->>>>>>> 19692ff8
+  record.start(urlStr, argv.port, argv.secure);
 } else if (argv._[0] === "playback") {
   startPlayback(
     argv.file,
