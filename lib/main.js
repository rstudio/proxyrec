--- conflicted
+++ resolved
@@ -1,7 +1,7 @@
 const fs = require("fs");
 const path = require("path");
 const url = require("url");
-const parseDuration = require('parse-duration');
+const parseDuration = require("parse-duration");
 
 const byline = require("byline");
 require("longjohn");
@@ -37,8 +37,9 @@
     });
     yargs.options("duration", {
       alias: "d",
-      describe: "Targetted test duration (eg 5min, 60s, see: https://www.npmjs.com/package/parse-duration)",
-      default: '60s'
+      describe:
+        "Targetted test duration (eg 5min, 60s, see: https://www.npmjs.com/package/parse-duration)",
+      default: "60s"
     });
     yargs.options("startDelayMs", {
       alias: "s",
@@ -102,14 +103,10 @@
   const plays = [];
   for (let i = 0; i < concurrency; i++) {
     const startDelayMs = i * argv.startDelayMs;
-<<<<<<< HEAD
     const threadDuration = durationSec + maxDelay - startDelayMs / 1000;
     plays.push(
       run(jsonEvents, startDelayMs, i, threadDuration, reporter, argv.target)
     );
-=======
-    plays.push(run(jsonEvents, startDelayMs, i, nruns, reporter, target));
->>>>>>> 35a9eb1f
   }
 
   await Promise.all(plays);
@@ -124,26 +121,17 @@
   reporter,
   target
 ) {
-<<<<<<< HEAD
   await sleep(startDelayMs);
   var end = new Date();
   end.setSeconds(end.getSeconds() + duration);
   var i = 0;
   while (new Date() < end) {
-=======
-  await misc.sleep(startDelayMs);
-  for (let i = 0; i < times; i++) {
->>>>>>> 35a9eb1f
     const destfile = path.join(argv.outdir, `profile_${threadId}_${i}.txt`);
     const outStream = await createWriteStreamAsync(destfile);
     const job = reporter.createJob(outStream);
     // playback() is guaranteed not to throw
-<<<<<<< HEAD
     await playback(jsonEvents, job, target);
     i++;
-=======
-    await playback(jsonEvents, job, target, argv["pause-mode"]);
->>>>>>> 35a9eb1f
   }
 }
 
