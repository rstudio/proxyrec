const EventEmitter = require("events");
const http = require("http");
const url = require("url");

const http_proxy = require("http-proxy");
const websocket = require("websocket-driver");

class ShinyEventProxy extends EventEmitter {
  constructor(target, secure = true) {
    super();
    this.target = target;

    this.proxy = new http_proxy.createProxyServer({
      target: target,
<<<<<<< HEAD
      secure: secure
=======
      headers: {
        host: url.parse(target).host
      }
>>>>>>> 19692ff8
    });

    this.proxy.on("proxyReq", (proxyReq, req, res, options) => {
      this.emit("proxyReq", proxyReq, req, res, options);
    });
    this.proxy.on("proxyRes", (proxyRes, req, res) => {
      this.emit("proxyRes", proxyRes, req, res);
    });

    this.server = http.createServer((req, res) => {
      this.proxy.web(req, res);
    });

    this.server.on("upgrade", (req, socket, head) => {
      this.emit("ws_opened", req, socket);

      socket.on("close", () => {
        this.emit("ws_closed", req, socket);
      });

      const driver_in = websocket.http(req, { requireMasking: false });
      driver_in.messages.on("data", message => {
        // MESSAGE SENT
        this.emit("ws_sent", message);
      });
      driver_in.messages.on("error", err => {
        this.emit("error", err);
      });
      const old_write = socket.write;
      socket.write = function(data) {
        if (typeof data !== "string" || !/^HTTP\//.test(data)) {
          driver_in.parse(Buffer.from(data));
        }
        old_write.apply(this, arguments);
      };

      this.proxy.ws(req, socket, head);

      const driver_out = websocket.http(req);
      socket.on("data", buf => {
        driver_out.parse(Buffer.from(buf));
      });
      driver_out.messages.on("data", message => {
        this.emit("ws_received", message);
      });
    });
  }

  listen(port) {
    this.server.listen(port);
  }
}

module.exports = ShinyEventProxy;<|MERGE_RESOLUTION|>--- conflicted
+++ resolved
@@ -12,13 +12,10 @@
 
     this.proxy = new http_proxy.createProxyServer({
       target: target,
-<<<<<<< HEAD
-      secure: secure
-=======
+      secure: secure,
       headers: {
         host: url.parse(target).host
       }
->>>>>>> 19692ff8
     });
 
     this.proxy.on("proxyReq", (proxyReq, req, res, options) => {
